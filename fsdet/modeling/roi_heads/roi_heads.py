# Copyright (c) Facebook, Inc. and its affiliates. All Rights Reserved
from collections import defaultdict
from fsdet.data.catalog import MetadataCatalog
import logging
from typing import Dict
import numpy as np
import torch
from torch import nn
import torch.nn.functional as F

from fsdet.layers import ShapeSpec
from fsdet.structures import Boxes, Instances, pairwise_iou
from fsdet.utils.events import get_event_storage
from fsdet.utils.registry import Registry
import fvcore.nn.weight_init as weight_init

from ..backbone import build_backbone
from ..backbone.resnet import BottleneckBlock, make_stage
from ..box_regression import Box2BoxTransform
from ..matcher import Matcher
from ..poolers import ROIPooler
from ..proposal_generator.proposal_utils import add_ground_truth_to_proposals
from ..sampling import subsample_labels
from .box_head import build_box_head
from .fast_rcnn import (
    FastRCNNOutputLayers,
    FastRCNNOutputs,
    FastRCNNContrastOutputs,
    FastRCNNMoCoOutputs,
    ContrastWithPrototypeOutputs,
    ContrastOutputsWithStorage,
    ROI_HEADS_OUTPUT_REGISTRY,
)
from ..utils import concat_all_gathered, select_all_gather
from ..contrastive_loss import (
    SupConLoss,
    SupConLossV2,
    ContrastiveHead,
    SupConLossWithPrototype,
    SupConLossWithStorage
)
from fsdet.layers import cat

ROI_HEADS_REGISTRY = Registry("ROI_HEADS")
ROI_HEADS_REGISTRY.__doc__ = """
Registry for ROI heads in a generalized R-CNN model.
ROIHeads take feature maps and region proposals, and
perform per-region computation.

The registered object will be called with `obj(cfg, input_shape)`.
The call is expected to return an :class:`ROIHeads`.
"""

logger = logging.getLogger(__name__)


def build_roi_heads(cfg, input_shape):
    """
    Build ROIHeads defined by `cfg.MODEL.ROI_HEADS.NAME`.
    """
    name = cfg.MODEL.ROI_HEADS.NAME
    return ROI_HEADS_REGISTRY.get(name)(cfg, input_shape)


def select_foreground_proposals(proposals, bg_label):
    """
    Given a list of N Instances (for N images), each containing a `gt_classes` field,
    return a list of Instances that contain only instances with `gt_classes != -1 &&
    gt_classes != bg_label`.

    Args:
        proposals (list[Instances]): A list of N Instances, where N is the number of
            images in the batch.
        bg_label: label index of background class.

    Returns:
        list[Instances]: N Instances, each contains only the selected foreground instances.
        list[Tensor]: N boolean vector, correspond to the selection mask of
            each Instances object. True for selected instances.
    """
    assert isinstance(proposals, (list, tuple))
    assert isinstance(proposals[0], Instances)
    assert proposals[0].has("gt_classes")
    fg_proposals = []
    fg_selection_masks = []
    for proposals_per_image in proposals:
        gt_classes = proposals_per_image.gt_classes
        fg_selection_mask = (gt_classes != -1) & (gt_classes != bg_label)
        fg_idxs = fg_selection_mask.nonzero().squeeze(1)
        fg_proposals.append(proposals_per_image[fg_idxs])
        fg_selection_masks.append(fg_selection_mask)
    return fg_proposals, fg_selection_masks


class ROIHeads(torch.nn.Module):
    """
    ROIHeads perform all per-region computation in an R-CNN.

    It contains logic of cropping the regions, extract per-region features,
    and make per-region predictions.

    It can have many variants, implemented as subclasses of this class.
    """

    def __init__(self, cfg, input_shape: Dict[str, ShapeSpec]):
        super(ROIHeads, self).__init__()

        # fmt: off
        self.batch_size_per_image     = cfg.MODEL.ROI_HEADS.BATCH_SIZE_PER_IMAGE
        self.positive_sample_fraction = cfg.MODEL.ROI_HEADS.POSITIVE_FRACTION
        self.test_score_thresh        = cfg.MODEL.ROI_HEADS.SCORE_THRESH_TEST
        self.test_nms_thresh          = cfg.MODEL.ROI_HEADS.NMS_THRESH_TEST
        self.test_detections_per_img  = cfg.TEST.DETECTIONS_PER_IMAGE
        self.in_features              = cfg.MODEL.ROI_HEADS.IN_FEATURES
        self.num_classes              = cfg.MODEL.ROI_HEADS.NUM_CLASSES
        self.proposal_append_gt       = cfg.MODEL.ROI_HEADS.PROPOSAL_APPEND_GT
        self.feature_strides          = {k: v.stride for k, v in input_shape.items()}
        self.feature_channels         = {k: v.channels for k, v in input_shape.items()}
        self.cls_agnostic_bbox_reg    = cfg.MODEL.ROI_BOX_HEAD.CLS_AGNOSTIC_BBOX_REG
        self.smooth_l1_beta           = cfg.MODEL.ROI_BOX_HEAD.SMOOTH_L1_BETA
        # fmt: on

        # Matcher to assign box proposals to gt boxes
        self.proposal_matcher = Matcher(
            cfg.MODEL.ROI_HEADS.IOU_THRESHOLDS,
            cfg.MODEL.ROI_HEADS.IOU_LABELS,
            allow_low_quality_matches=False,
        )

        # Box2BoxTransform for bounding box regression
        self.box2box_transform = Box2BoxTransform(weights=cfg.MODEL.ROI_BOX_HEAD.BBOX_REG_WEIGHTS)

        self.meta = MetadataCatalog.get(cfg.DATASETS.TRAIN[0])
        if len(self.meta.thing_classes) > len(self.meta.base_classes):
            novel_cls_list = []
            for i, cls_name in enumerate(self.meta.thing_classes):
                if cls_name in self.meta.novel_classes:
                    novel_cls_list.append(i)
            self.novel_mask = torch.zeros(len(self.meta.thing_classes)+1)
            self.novel_mask[novel_cls_list] = 1
            self.base_mask = 1 - self.novel_mask
            self.base_mask[-1] = 0
        else:
            self.novel_mask = None

    def _sample_proposals(self, matched_idxs, matched_labels, gt_classes):
        """
        Based on the matching between N proposals and M groundtruth,
        sample the proposals and set their classification labels.

        Args:
            matched_idxs (Tensor): a vector of length N, each is the best-matched
                gt index in [0, M) for each proposal.
            matched_labels (Tensor): a vector of length N, the matcher's label
                (one of cfg.MODEL.ROI_HEADS.IOU_LABELS) for each proposal.
            gt_classes (Tensor): a vector of length M.

        Returns:
            Tensor: a vector of indices of sampled proposals. Each is in [0, N).
            Tensor: a vector of the same length, the classification label for
                each sampled proposal. Each sample is labeled as either a category in
                [0, num_classes) or the background (num_classes).
        """
        has_gt = gt_classes.numel() > 0
        # Get the corresponding GT for each proposal
        if has_gt:
            gt_classes = gt_classes[matched_idxs]  # post_nms_top_k proposals have no matche will be drop here
            # Label unmatched proposals (0 label from matcher) as background (label=num_classes)
            gt_classes[matched_labels == 0] = self.num_classes
            # Label ignore proposals (-1 label)
            gt_classes[matched_labels == -1] = -1
        else:
            gt_classes = torch.zeros_like(matched_idxs) + self.num_classes

        sampled_fg_idxs, sampled_bg_idxs = subsample_labels(
            gt_classes, self.batch_size_per_image, self.positive_sample_fraction, self.num_classes
        )

        sampled_idxs = torch.cat([sampled_fg_idxs, sampled_bg_idxs], dim=0)
        return sampled_idxs, gt_classes[sampled_idxs]

    @torch.no_grad()
    def label_and_sample_proposals(self, proposals, targets):
        """
        Prepare some proposals to be used to train the ROI heads.
        It performs box matching between `proposals` and `targets`, and assigns
        training labels to the proposals.
        It returns `self.batch_size_per_image` random samples from proposals and groundtruth boxes,
        with a fraction of positives that is no larger than `self.positive_sample_fraction.

        Args:
            See :meth:`ROIHeads.forward`

        Returns:
            list[Instances]:
                length `N` list of `Instances`s containing the proposals
                sampled for training. Each `Instances` has the following fields:
                - proposal_boxes: the proposal boxes
                - gt_boxes: the ground-truth box that the proposal is assigned to
                  (this is only meaningful if the proposal has a label > 0; if label = 0
                   then the ground-truth box is random)
                Other fields such as "gt_classes" that's included in `targets`.
        """
        gt_boxes = [x.gt_boxes for x in targets]
        if self.proposal_append_gt:
            # use ground truth bboxes as super-high quality proposals for training
            # with logits = math.log((1.0 - 1e-10) / (1 - (1.0 - 1e-10)))
            proposals = add_ground_truth_to_proposals(gt_boxes, proposals)

        proposals_with_gt = []

        num_fg_samples = []
        num_bg_samples = []

        num_base_fg_samples = defaultdict(list)
        num_novel_fg_samples = defaultdict(list)

        base_fg_iou = defaultdict(list)
        novel_fg_iou = defaultdict(list)
        
        areaRng = {
            "s":[0 ** 2, 32 ** 2], 
            "m":[32 ** 2, 96 ** 2], 
            "l":[96 ** 2, 1e5 ** 2],
        }

        for proposals_per_image, targets_per_image in zip(proposals, targets):
            has_gt = len(targets_per_image) > 0
            match_quality_matrix = pairwise_iou(
                targets_per_image.gt_boxes, proposals_per_image.proposal_boxes
            )
            # matched_idxs in [0, M)
            matched_idxs, matched_labels = self.proposal_matcher(match_quality_matrix)
            iou, _ = match_quality_matrix.max(dim=0)
            # random sample batche_size_per_image proposals with positive fraction
            # NOTE: only matched proposals will be returned
            sampled_idxs, gt_classes = self._sample_proposals(
                matched_idxs, matched_labels, targets_per_image.gt_classes
            )

            # Set target attributes of the sampled proposals:
            proposals_per_image = proposals_per_image[sampled_idxs]
            proposals_per_image.gt_classes = gt_classes
            proposals_per_image.iou = iou[sampled_idxs]

            # We index all the attributes of targets that start with "gt_"
            # and have not been added to proposals yet (="gt_classes").
            if has_gt:
                sampled_targets = matched_idxs[sampled_idxs]
                # NOTE: here the indexing waste some compute, because heads
                # will filter the proposals again (by foreground/background,
                # etc), so we essentially index the data twice.
                for (trg_name, trg_value) in targets_per_image.get_fields().items():
                    if trg_name.startswith("gt_") and not proposals_per_image.has(trg_name):
                        proposals_per_image.set(trg_name, trg_value[sampled_targets])
            else:
                gt_boxes = Boxes(
                    targets_per_image.gt_boxes.tensor.new_zeros((len(sampled_idxs), 4))
                )
                proposals_per_image.gt_boxes = gt_boxes
            num_bg_samples.append((gt_classes == self.num_classes).sum().item())
            num_fg_samples.append(gt_classes.numel() - num_bg_samples[-1])
            proposals_with_gt.append(proposals_per_image)

            """
            novel_mask = self.novel_mask[gt_classes].cuda()
            base_mask = self.base_mask[gt_classes].cuda()
            gt_area = proposals_per_image.gt_boxes.area()
            gt_iou = pairwise_iou(proposals_per_image.proposal_boxes, proposals_per_image.gt_boxes).diag()
            for arg_key, arg_val in areaRng.items():
                arg_mask = (gt_area >= arg_val[0]) * (gt_area < arg_val[1])
                if (arg_mask * novel_mask).sum() > 0:
                    num_novel_fg_samples[arg_key].append((arg_mask * novel_mask).sum())
                    novel_fg_iou[arg_key].append(gt_iou[(arg_mask * novel_mask).bool()])
                if (arg_mask * base_mask).sum() > 0:
                    num_base_fg_samples[arg_key].append((arg_mask * base_mask).sum())
                    base_fg_iou[arg_key].append(gt_iou[(arg_mask * base_mask).bool()])
            """

        # Log the number of fg/bg samples that are selected for training ROI heads
        storage = get_event_storage()
        storage.put_scalar("roi_head/num_fg_samples", np.mean(num_fg_samples))
        storage.put_scalar("roi_head/num_bg_samples", np.mean(num_bg_samples))


        """
        for k in list(areaRng.keys()):
            if k in num_novel_fg_samples:
                storage.put_scalar("roi_head/novel_{}_fg".format(k), torch.stack(num_novel_fg_samples[k]).mean().item())            
                storage.put_histogram("roi_head/novel_{}_iou".format(k), torch.cat(novel_fg_iou[k]))
            if k in num_base_fg_samples:
                storage.put_scalar("roi_head/base_{}_fg".format(k), torch.stack(num_base_fg_samples[k]).mean().item())            
                storage.put_histogram("roi_head/base_{}_iou".format(k), torch.cat(base_fg_iou[k]))
        """

        return proposals_with_gt
        # proposals_with_gt, List[Instances], fields = ['gt_boxes', 'gt_classes', ‘proposal_boxes’, 'objectness_logits']

    def forward(self, images, features, proposals, targets=None):
        """
        Args:
            images (ImageList):
            features (dict[str: Tensor]): input data as a mapping from feature
                map name to tensor. Axis 0 represents the number of images `N` in
                the input data; axes 1-3 are channels, height, and width, which may
                vary between feature maps (e.g., if a feature pyramid is used).
            proposals (list[Instances]): length `N` list of `Instances`s. The i-th
                `Instances` contains object proposals for the i-th input image,
                with fields "proposal_boxes" and "objectness_logits".
            targets (list[Instances], optional): length `N` list of `Instances`s. The i-th
                `Instances` contains the ground-truth per-instance annotations
                for the i-th input image.  Specify `targets` during training only.
                It may have the following fields:
                - gt_boxes: the bounding box of each instance.
                - gt_classes: the label for each instance with a category ranging in [0, #class].

        Returns:
            results (list[Instances]): length `N` list of `Instances`s containing the
                detected instances. Returned during inference only; may be []
                during training.
            losses (dict[str: Tensor]): mapping from a named loss to a tensor
                storing the loss. Used during training only.
        """
        raise NotImplementedError()


@ROI_HEADS_REGISTRY.register()
class Res5ROIHeads(ROIHeads):
    """
    The ROIHeads in a typical "C4" R-CNN model, where the heads share the
    cropping and the per-region feature computation by a Res5 block.
    """

    def __init__(self, cfg, input_shape):
        super().__init__(cfg, input_shape)

        assert len(self.in_features) == 1

        # fmt: off
        pooler_resolution = cfg.MODEL.ROI_BOX_HEAD.POOLER_RESOLUTION
        pooler_type       = cfg.MODEL.ROI_BOX_HEAD.POOLER_TYPE
        pooler_scales     = (1.0 / self.feature_strides[self.in_features[0]], )
        sampling_ratio    = cfg.MODEL.ROI_BOX_HEAD.POOLER_SAMPLING_RATIO
        # fmt: on
        assert not cfg.MODEL.KEYPOINT_ON

        self.pooler = ROIPooler(
            output_size=pooler_resolution,
            scales=pooler_scales,
            sampling_ratio=sampling_ratio,
            pooler_type=pooler_type,
        )

        self.res5, out_channels = self._build_res5_block(cfg)
        output_layer = cfg.MODEL.ROI_HEADS.OUTPUT_LAYER
        self.box_predictor = ROI_HEADS_OUTPUT_REGISTRY.get(output_layer)(
            cfg, out_channels, self.num_classes, self.cls_agnostic_bbox_reg
        )

    def _build_res5_block(self, cfg):
        # fmt: off
        stage_channel_factor = 2 ** 3  # res5 is 8x res2
        num_groups           = cfg.MODEL.RESNETS.NUM_GROUPS
        width_per_group      = cfg.MODEL.RESNETS.WIDTH_PER_GROUP
        bottleneck_channels  = num_groups * width_per_group * stage_channel_factor
        out_channels         = cfg.MODEL.RESNETS.RES2_OUT_CHANNELS * stage_channel_factor
        stride_in_1x1        = cfg.MODEL.RESNETS.STRIDE_IN_1X1
        norm                 = cfg.MODEL.RESNETS.NORM
        assert not cfg.MODEL.RESNETS.DEFORM_ON_PER_STAGE[-1], \
            "Deformable conv is not yet supported in res5 head."
        # fmt: on

        blocks = make_stage(
            BottleneckBlock,
            3,
            first_stride=2,
            in_channels=out_channels // 2,
            bottleneck_channels=bottleneck_channels,
            out_channels=out_channels,
            num_groups=num_groups,
            norm=norm,
            stride_in_1x1=stride_in_1x1,
        )
        return nn.Sequential(*blocks), out_channels

    def _shared_roi_transform(self, features, boxes):
        x = self.pooler(features, boxes)
        return self.res5(x)  # RoI Align 之后的 feature 进入 res5

    def forward(self, images, features, proposals, targets=None):
        """
        See :class:`ROIHeads.forward`.
        """
        del images

        if self.training:
            proposals = self.label_and_sample_proposals(proposals, targets)
        del targets

        proposal_boxes = [x.proposal_boxes for x in proposals]
        box_features = self._shared_roi_transform(
            [features[f] for f in self.in_features], proposal_boxes
        )
        feature_pooled = box_features.mean(dim=[2, 3])  # pooled to 1x1
        pred_class_logits, pred_proposal_deltas = self.box_predictor(feature_pooled)
        del feature_pooled

        outputs = FastRCNNOutputs(
            self.box2box_transform,
            pred_class_logits,
            pred_proposal_deltas,
            proposals,
            self.smooth_l1_beta,
        )

        if self.training:
            del features
            losses = outputs.losses()
            return [], losses
        else:
            pred_instances, _ = outputs.inference(
                self.test_score_thresh, self.test_nms_thresh, self.test_detections_per_img
            )
            return pred_instances, {}


@ROI_HEADS_REGISTRY.register()
class StandardROIHeads(ROIHeads):
    """
    It's "standard" in a sense that there is no ROI transform sharing
    or feature sharing between tasks.
    The cropped rois go to separate branches directly.
    This way, it is easier to make separate abstractions for different branches.

    This class is used by most models, such as FPN and C5.
    To implement more models, you can subclass it and implement a different
    :meth:`forward()` or a head.
    """

    def __init__(self, cfg, input_shape):
        super(StandardROIHeads, self).__init__(cfg, input_shape)
        self._init_box_head(cfg)

    def _init_box_head(self, cfg):
        # fmt: off
        pooler_resolution = cfg.MODEL.ROI_BOX_HEAD.POOLER_RESOLUTION
        pooler_scales     = tuple(1.0 / self.feature_strides[k] for k in self.in_features)
        sampling_ratio    = cfg.MODEL.ROI_BOX_HEAD.POOLER_SAMPLING_RATIO
        pooler_type       = cfg.MODEL.ROI_BOX_HEAD.POOLER_TYPE
        # fmt: on

        # If StandardROIHeads is applied on multiple feature maps (as in FPN),
        # then we share the same predictors and therefore the channel counts must be the same
        in_channels = [self.feature_channels[f] for f in self.in_features]
        # Check all channel counts are equal
        assert len(set(in_channels)) == 1, in_channels
        in_channels = in_channels[0]

        self.box_pooler = ROIPooler(
            output_size=pooler_resolution,
            scales=pooler_scales,
            sampling_ratio=sampling_ratio,
            pooler_type=pooler_type,
        )
        # Here we split "box head" and "box predictor", which is mainly due to historical reasons.
        # They are used together so the "box predictor" layers should be part of the "box head".
        # New subclasses of ROIHeads do not need "box predictor"s.
        self.box_head = build_box_head(
            cfg, ShapeSpec(channels=in_channels, height=pooler_resolution, width=pooler_resolution)
        )
        self.output_layer_name = cfg.MODEL.ROI_HEADS.OUTPUT_LAYER
        self.box_predictor = ROI_HEADS_OUTPUT_REGISTRY.get(self.output_layer_name)(
            cfg, self.box_head.output_size, self.num_classes, self.cls_agnostic_bbox_reg
        )



    def forward(self, images, features, proposals, targets=None):
        """
        See :class:`ROIHeads.forward`.
            proposals (List[Instance]): fields=[proposal_boxes, objectness_logits]
                post_nms_top_k proposals for each image， len = N

            targets (List[Instance]):   fields=[gt_boxes, gt_classes]
                gt_instances for each image, len = N
        """
        del images
        if self.training:
            # label and sample 256 from post_nms_top_k each images
            # has field [proposal_boxes, objectness_logits ,gt_classes, gt_boxes]
            proposals = self.label_and_sample_proposals(proposals, targets)
        del targets
        log = {}

        features_list = [features[f] for f in self.in_features]
        log = {}

        if self.training:
            # FastRCNNOutputs.losses()
            # {'loss_cls':, 'loss_box_reg':}
<<<<<<< HEAD
            losses = self._forward_box(features_list, proposals)  # get losses from fast_rcnn.py::FastRCNNOutputs
            return proposals, losses, log  # return to rcnn.py line 201
        else:
            pred_instances = self._forward_box(features_list, proposals)
            return pred_instances, {} ,log
=======
            losses, log = self._forward_box(features_list, proposals)  # get losses from fast_rcnn.py::FastRCNNOutputs
            return proposals, losses, log  # return to rcnn.py line 201
        else:
            pred_instances, log = self._forward_box(features_list, proposals)
            return pred_instances, {}, log
>>>>>>> cb7128f6

    def _forward_box(self, features, proposals):
        """
        Forward logic of the box prediction branch.

        Args:
            features (list[Tensor]): #level input features for box prediction
            proposals (list[Instances]): the per-image object proposals with
                their matching ground truth.
                Each has fields "proposal_boxes", and "objectness_logits",
                "gt_classes", "gt_boxes".

        Returns:
            In training, a dict of losses.
            In inference, a list of `Instances`, the predicted instances.
        """
        box_features = self.box_pooler(features, [x.proposal_boxes for x in proposals])  # [None, 256, POOLER_RESOLU, POOLER_RESOLU]
        box_features = self.box_head(box_features)  # [None, FC_DIM]
        pred_class_logits, pred_proposal_deltas = self.box_predictor(box_features)
        del box_features

        outputs = FastRCNNOutputs(
            self.box2box_transform,
            pred_class_logits,
            pred_proposal_deltas,
            proposals,
            self.smooth_l1_beta,
        )
        if self.training:
            return outputs.losses()
        else:
            pred_instances, _ = outputs.inference(
                self.test_score_thresh, self.test_nms_thresh, self.test_detections_per_img
            )
            return pred_instances


@ROI_HEADS_REGISTRY.register()
class MoCoROIHeadsV1(StandardROIHeads):
    """
    MoCo queue encoder is the roi box head only.
    """
    def __init__(self, cfg, input_shape):
        super().__init__(cfg, input_shape)
        # fmt: on
        self.momentum                  = cfg.MODEL.MOCO.MOMENTUM
        self.queue_size                = cfg.MODEL.MOCO.QUEUE_SIZE
        self.tao                       = cfg.MODEL.MOCO.TEMPERATURE
        self.mlp_dims                  = cfg.MODEL.MOCO.MLP_DIMS
        self.warmup_steps              = cfg.MODEL.MOCO.WARM_UP_STEPS
        self.cls_loss_weight           = cfg.MODEL.MOCO.CLS_LOSS_WEIGHT
        self.save_queue_iters          = cfg.MODEL.MOCO.SAVE_QUEUE_ITERS

        self.debug_deque_and_enque     = cfg.MODEL.MOCO.DEBUG_DEQUE_AND_ENQUE
        # fmt: off

        self._init_box_head(cfg)

    def _init_box_head(self, cfg):
        # fmt: off
        pooler_resolution = cfg.MODEL.ROI_BOX_HEAD.POOLER_RESOLUTION
        pooler_scales     = tuple(1.0 / self.feature_strides[k] for k in self.in_features)
        sampling_ratio    = cfg.MODEL.ROI_BOX_HEAD.POOLER_SAMPLING_RATIO
        pooler_type       = cfg.MODEL.ROI_BOX_HEAD.POOLER_TYPE
        # fmt: on

        # If StandardROIHeads is applied on multiple feature maps (as in FPN),
        # then we share the same predictors and therefore the channel counts must be the same
        in_channels = [self.feature_channels[f] for f in self.in_features]
        # Check all channel counts are equal
        assert len(set(in_channels)) == 1, in_channels
        in_channels = in_channels[0]

        self.box_pooler = ROIPooler(
            output_size=pooler_resolution,
            scales=pooler_scales,
            sampling_ratio=sampling_ratio,
            pooler_type=pooler_type,
        )
        # Here we split "box head" and "box predictor", which is mainly due to historical reasons.
        # They are used together so the "box predictor" layers should be part of the "box head".
        # New subclasses of ROIHeads do not need "box predictor"s.
        self.box_head_q = build_box_head(
            cfg, ShapeSpec(channels=in_channels, height=pooler_resolution, width=pooler_resolution)
        )
        self.box_head_k = build_box_head(
            cfg, ShapeSpec(channels=in_channels, height=pooler_resolution, width=pooler_resolution)
        )
        self.output_layer_name = cfg.MODEL.ROI_HEADS.OUTPUT_LAYER
        self.box_predictor = ROI_HEADS_OUTPUT_REGISTRY.get(self.output_layer_name)(
            cfg, self.box_head_q.output_size, self.num_classes, self.cls_agnostic_bbox_reg
        )

    def _moco_encoder_init(self, cfg, *args):
        # ROI Box Head
        for param_q, param_k in zip(self.box_head_q.parameters(),
                                    self.box_head_k.parameters()):
            param_k.data.copy_(param_q.data)
            param_k.requires_grad = False

        # MLP head
        self.mlp_q = nn.Sequential(
            nn.Linear(1024, self.mlp_dims[0]),
            nn.ReLU(inplace=True),
            nn.Linear(1024, self.mlp_dims[1]),
        )
        for layer in self.mlp_q:
            if isinstance(layer, nn.Linear):
                weight_init.c2_xavier_fill(layer)
        self.mlp_k = nn.Sequential(
            nn.Linear(1024, self.mlp_dims[0]),
            nn.ReLU(inplace=True),
            nn.Linear(1024, self.mlp_dims[1]),
        )
        for param_q, param_k in zip(self.mlp_q.parameters(),
                                    self.mlp_k.parameters()):
            param_k.data.copy_(param_q.data)
            param_k.requires_grad = False

        # MoCo queue
        self.register_buffer('queue', torch.randn(self.mlp_dims[1], self.queue_size))
        self.register_buffer('queue_label', torch.empty(self.queue_size).fill_(-1).long())
        self.register_buffer("queue_ptr", torch.zeros(1, dtype=torch.long))
        self.register_buffer('cycles', torch.zeros(1))

    @torch.no_grad()
    def _momentum_update(self):
        for param_q, param_k in zip(self.box_head_q.parameters(),
                                    self.box_head_k.parameters()):
            param_k.data = param_k.data * self.momentum + param_q.data * (1 - self.momentum)

        for param_q, param_k in zip(self.mlp_q.parameters(),
                                    self.mlp_k.parameters()):
            param_k.data = param_k.data * self.momentum + param_q.data * (1 - self.momentum)


    def _forward_box(self, features, proposals):
        '''Args:
            proposals: 256 * 2 random sampled proposals w/ positive fraction
            features: List of L features
        '''
        q_box_features = self.box_pooler(features, [p.proposal_boxes for p in proposals]) # [None, 256, 7, 7]
        q_box_features = self.box_head_q(q_box_features) # [None, 1024]
        pred_class_logits, pred_proposal_deltas = self.box_predictor(q_box_features)

        outputs = FastRCNNOutputs(
            self.box2box_transform,
            pred_class_logits,
            pred_proposal_deltas,
            proposals,
            self.smooth_l1_beta,
        )

        if not self.training:
            pred_instances, _ = outputs.inference(
                self.test_score_thresh, self.test_nms_thresh, self.test_detections_per_img
            )
            return pred_instances

        # compute query features
        q_embedding = self.mlp_q(q_box_features)
        q = F.normalize(q_embedding)
        del q_box_features

        # compute key features
        with torch.no_grad():  # no gradient to keys
            self._momentum_update() # update key encoder
            k_box_features = self.box_pooler(features, [p.proposal_boxes for p in proposals])
            k_box_features = self.box_head_k(k_box_features)
            k_embedding = self.mlp_k(k_box_features)
            k = F.normalize(k_embedding)
            del k_box_features

        _ = self._dequeue_and_enqueue(k, proposals)
        # q.shape = [None, 128], self.queue.shape = [128, S]
        moco_logits = torch.mm(q, self.queue.clone().detach()) # [None, queue size(S)]
        moco_logits /= self.tao

        storage = get_event_storage()
        self.moco_loss_weight = min(storage.iter / self.warmup_steps, 1.0)
        if self.save_queue_iters and (storage.iter % self.save_queue_iters == 0):
            save_as = '/data/tmp/queue_{}.pth'.format(storage.iter)
            print('save moco queue to ', save_as)
            torch.save(self.queue, save_as)

        outputs = FastRCNNMoCoOutputs(
            self.box2box_transform,
            pred_class_logits,
            pred_proposal_deltas,
            proposals,
            self.smooth_l1_beta,
            moco_logits,       # [None, S]
            self.queue_label,  # [1, None]
            self.moco_loss_weight,
            self.cls_loss_weight,
        )
        return outputs.losses()

    @torch.no_grad()
    def _dequeue_and_enqueue(self, key, proposals):
        label = torch.cat([p.gt_classes for p in proposals], dim=0)
        if self.debug_deque_and_enque:
            keys = key
            labels = label
        else:
            keys = concat_all_gathered(key)
            labels = concat_all_gathered(label)

        # 确认能通过
        # assert keys.shape[0] == labels.shape[0]
        # assert self.queue.shape[1] == self.queue_size

        batch_size = keys.shape[0]
        if self.queue_size % batch_size != 0:
            print()
            print(self.queue_ptr, self.cycles, batch_size, self.queue.shape)
            print()

        ptr = int(self.queue_ptr)
        cycles = int(self.cycles)
        if ptr + batch_size <= self.queue.shape[1]:
            self.queue[:, ptr:ptr + batch_size] = keys.T
            self.queue_label[ptr:ptr + batch_size] = labels
        else:
            rem = self.queue.shape[1] - ptr
            self.queue[:, ptr:ptr + rem] = keys[:rem, :].T
            self.queue_label[ptr:ptr + rem] = labels[:rem]

        ptr += batch_size
        if ptr >= self.queue.shape[1]:
            ptr = 0
            cycles += 1
        self.cycles[0] = cycles
        self.queue_ptr[0] = ptr
        return cycles


@ROI_HEADS_REGISTRY.register()
class MoCoROIHeadsV3(MoCoROIHeadsV1):
    """
    MoCo v2: contrastive encoder is composed of backbone and roi
    """
    def _moco_encoder_init(self, cfg, *args):
        # ResNet-FPN backbone
        self.backbone_q, = args
        self.backbone_k = build_backbone(cfg)
        for param_q, param_k in zip(self.backbone_q.parameters(),
                                    self.backbone_k.parameters()):
            param_k.data.copy_(param_q.data)
            param_k.requires_grad = False

        # ROI Box Head
        for param_q, param_k in zip(self.box_head_q.parameters(),
                                    self.box_head_k.parameters()):
            param_k.data.copy_(param_q.data)
            param_k.requires_grad = False

        # MLP head
        self.mlp_q = nn.Sequential(
            nn.Linear(1024, self.mlp_dims[0]),
            nn.ReLU(inplace=True),
            nn.Linear(1024, self.mlp_dims[1]),
        )
        for layer in self.mlp_q:
            if isinstance(layer, nn.Linear):
                weight_init.c2_xavier_fill(layer)
        self.mlp_k = nn.Sequential(
            nn.Linear(1024, self.mlp_dims[0]),
            nn.ReLU(inplace=True),
            nn.Linear(1024, self.mlp_dims[1]),
        )
        for param_q, param_k in zip(self.mlp_q.parameters(),
                                    self.mlp_k.parameters()):
            param_k.data.copy_(param_q.data)
            param_k.requires_grad = False

        # MoCo queue
        self.register_buffer('queue', torch.randn(self.mlp_dims[1], self.queue_size))
        self.register_buffer('queue_label', torch.empty(self.queue_size).fill_(-1).long())
        self.register_buffer("queue_ptr", torch.zeros(1, dtype=torch.long))
        self.register_buffer('cycles', torch.zeros(1))

    @torch.no_grad()
    def _momentum_update(self):
        for param_q, param_k in zip(self.backbone_q.parameters(),
                                    self.backbone_k.parameters()):
            param_k.data = param_k.data * self.momentum + param_q.data * (1 - self.momentum)

        for param_q, param_k in zip(self.box_head_q.parameters(),
                                    self.box_head_k.parameters()):
            param_k.data = param_k.data * self.momentum + param_q.data * (1 - self.momentum)

        for param_q, param_k in zip(self.mlp_q.parameters(),
                                    self.mlp_k.parameters()):
            param_k.data = param_k.data * self.momentum + param_q.data * (1 - self.momentum)

    def forward(self, images, features, proposals, targets=None):
        if self.training:
            proposals = self.label_and_sample_proposals(proposals, targets)
        del targets

        features_list = [features[f] for f in self.in_features]
        if self.training:
            losses = self._forward_box(images, features_list, proposals)
            return proposals, losses  # return to rcnn.py line 201
        else:
            pred_instances = self._forward_box(images, features_list, proposals)
            return pred_instances, {}

    def _forward_box(self, images, features, proposals):
        '''Args:
            proposals: 256 * 2 random sampled proposals w/ positive fraction
            features: List of L features
        '''
        q_box_features = self.box_pooler(features, [p.proposal_boxes for p in proposals]) # [None, 256, 7, 7]
        q_box_features = self.box_head_q(q_box_features) # [None, 1024]
        pred_class_logits, pred_proposal_deltas = self.box_predictor(q_box_features)

        outputs = FastRCNNOutputs(
            self.box2box_transform,
            pred_class_logits,
            pred_proposal_deltas,
            proposals,
            self.smooth_l1_beta,
        )

        if not self.training:
            del images
            pred_instances, _ = outputs.inference(
                self.test_score_thresh, self.test_nms_thresh, self.test_detections_per_img
            )
            return pred_instances

        # compute query features
        q_embedding = self.mlp_q(q_box_features)
        q = F.normalize(q_embedding)
        del q_box_features

        # compute key features
        with torch.no_grad():  # no gradient to keys
            self._momentum_update() # update key encoder
            k_features = self.backbone_k(images.tensor)
            k_features = [k_features[fpn_lvl] for fpn_lvl in self.in_features]
            del images
            k_box_features = self.box_pooler(k_features, [p.proposal_boxes for p in proposals])
            del k_features
            k_box_features = self.box_head_k(k_box_features)
            k_embedding = self.mlp_k(k_box_features)
            k = F.normalize(k_embedding)
            del k_box_features

        _ = self._dequeue_and_enqueue(k, proposals)
        # q.shape = [None, 128], self.queue.shape = [128, S]
        moco_logits = torch.mm(q, self.queue.clone().detach()) # [None, queue size(S)]
        moco_logits /= self.tao

        storage = get_event_storage()
        self.moco_loss_weight = min(storage.iter / self.warmup_steps, 1.0)
        if self.save_queue_iters and (storage.iter % self.save_queue_iters == 0):
            save_as = '/data/tmp/queue_{}.pth'.format(storage.iter)
            print('save moco queue to ', save_as)
            torch.save(self.queue, save_as)

        outputs = FastRCNNMoCoOutputs(
            self.box2box_transform,
            pred_class_logits,
            pred_proposal_deltas,
            proposals,
            self.smooth_l1_beta,
            moco_logits,       # [None, S]
            self.queue_label,  # [1, None]
            self.moco_loss_weight,
            self.cls_loss_weight,
        )
        return outputs.losses()


@ROI_HEADS_REGISTRY.register()
class DoubleHeadROIHeads(StandardROIHeads):
    """
    Implementation of Double Head Faster-RCNN(https://arxiv.org/pdf/1904.06493.pdf).
    Support supervised contrastive learning (https://arxiv.org/pdf/2004.11362.pdf)

    Components that I implemented for this head are:
        modeling.roi_heads.roi_heads.DoubleHeadROIHeads (this class)
        modeling.roi_heads.box_head.FastRCNNDoubleHead  (specify this name in yaml)
        modeling.fast_rcnn.FastRCNNDoubleHeadOutputLayers
        modeling.backbone.resnet.BasicBlock
    """
    def __init__(self, cfg, input_shape):
        super().__init__(cfg, input_shape)
        # fmt: off
        self.contrastive_branch    = cfg.MODEL.ROI_BOX_HEAD.CONTRASTIVE_BRANCH.ENABLED
        self.fc_dim                = cfg.MODEL.ROI_BOX_HEAD.FC_DIM
        self.mlp_head_dim          = cfg.MODEL.ROI_BOX_HEAD.CONTRASTIVE_BRANCH.MLP_FEATURE_DIM
        self.temperature           = cfg.MODEL.ROI_BOX_HEAD.CONTRASTIVE_BRANCH.TEMPERATURE

        self.contrast_loss_weight  = cfg.MODEL.ROI_BOX_HEAD.CONTRASTIVE_BRANCH.LOSS_WEIGHT
        self.fg_proposals_only     = cfg.MODEL.ROI_BOX_HEAD.CONTRASTIVE_BRANCH.FG_ONLY
        self.cl_head_only          = cfg.MODEL.ROI_BOX_HEAD.CONTRASTIVE_BRANCH.HEAD_ONLY
        # fmt: on

        # Contrastive Loss head
        if self.contrastive_branch:
            self.encoder = ContrastiveHead(self.fc_dim, self.mlp_head_dim)
            self.criterion = SupConLoss(self.temperature, self.fg_proposals_only)

    def _forward_box(self, features, proposals):
        """
        Forward logic of the box prediction branch.

        Box regression branch: 1Basic -> 4BottleNeck -> GAP
        Box classification branch: flatten -> fc1 -> fc2 (unfreeze fc2 is doen in rcnn.py)
                                                      | self.head (ConstrastiveHead)
                                                      ∨
                                               Contrastive Loss

        Args:
            features (list[Tensor]): #level input features for box prediction
            proposals (list[Instances]): the per-image object proposals with
                their matching ground truth.
                Each has fields "proposal_boxes", and "objectness_logits",
                "gt_classes", "gt_boxes".

        Returns:
            In training, a dict of losses.
            In inference, a list of `Instances`, the predicted instances.
        """
        box_features = self.box_pooler(features, [x.proposal_boxes for x in proposals])
        box_loc_feat, box_cls_feat = self.box_head(box_features)
        del box_features
        pred_class_logits, pred_proposal_deltas = self.box_predictor(box_loc_feat, box_cls_feat)

        if self.contrastive_branch:
            box_cls_feat_contrast = self.encoder(box_cls_feat)  # feature after contrastive head
            outputs = FastRCNNContrastOutputs(
                self.box2box_transform,
                pred_class_logits,
                pred_proposal_deltas,
                proposals,
                self.smooth_l1_beta,
                box_cls_feat_contrast,
                self.criterion,
                self.contrast_loss_weight,
                self.fg_proposals_only,
                self.cl_head_only,
            )
        else:
            outputs = FastRCNNOutputs(
                self.box2box_transform,
                pred_class_logits,  # cls_logits and box_deltas returned from OutputLayer
                pred_proposal_deltas,
                proposals,
                self.smooth_l1_beta,
            )

        if self.training:
            return outputs.losses()
        else:
            pred_instances, _ = outputs.inference(
                self.test_score_thresh, self.test_nms_thresh, self.test_detections_per_img
            )
            return pred_instances


@ROI_HEADS_REGISTRY.register()
class NovelRoiHeads(StandardROIHeads):
    def __init__(self, cfg, input_shape):
        super().__init__(cfg, input_shape)
        # fmt: off
        self.contrastive_branch    = cfg.MODEL.ROI_BOX_HEAD.CONTRASTIVE_BRANCH.ENABLED
        self.fc_dim                = cfg.MODEL.ROI_BOX_HEAD.FC_DIM
        self.mlp_head_dim     = cfg.MODEL.ROI_BOX_HEAD.CONTRASTIVE_BRANCH.MLP_FEATURE_DIM
        self.temperature           = cfg.MODEL.ROI_BOX_HEAD.CONTRASTIVE_BRANCH.TEMPERATURE

        self.contrast_loss_weight  = cfg.MODEL.ROI_BOX_HEAD.CONTRASTIVE_BRANCH.LOSS_WEIGHT
        self.fg_proposals_only     = cfg.MODEL.ROI_BOX_HEAD.CONTRASTIVE_BRANCH.FG_ONLY
        self.cl_head_only          = cfg.MODEL.ROI_BOX_HEAD.CONTRASTIVE_BRANCH.HEAD_ONLY
        # fmt: on

        # Contrastive Loss head
        if self.contrastive_branch:
            self.encoder = ContrastiveHead(self.fc_dim, self.mlp_head_dim)
            self.criterion = SupConLoss(self.temperature, self.fg_proposals_only)

    def _forward_box(self, features, proposals):
        """
        Forward logic of the box prediction branch.

        Box regression branch: 1Basic -> 4BottleNeck -> GAP
        Box classification branch: flatten -> fc1 -> fc2 (unfreeze fc2 is doen in rcnn.py)
                                                      | self.head (ConstrastiveHead)
                                                      ∨
                                               Contrastive Loss

        Args:
            features (list[Tensor]): #level input features for box prediction
            proposals (list[Instances]): the per-image object proposals with
                their matching ground truth.
                Each has fields "proposal_boxes", and "objectness_logits",
                "gt_classes", "gt_boxes".

        Returns:
            In training, a dict of losses.
            In inference, a list of `Instances`, the predicted instances.
        """
        box_features = self.box_pooler(features, [x.proposal_boxes for x in proposals])
        box_loc_feat, box_cls_feat = self.box_head(box_features)
        del box_features
        if self.output_layer_name == 'FastRCNNDoubleHeadCosMarginLayers':
            gt_classes = None
            if proposals[0].has('gt_classes'):
                gt_classes = cat([p.gt_classes for p in proposals], dim=0)
            pred_class_logits, pred_proposal_deltas = self.box_predictor(box_loc_feat, box_cls_feat, gt_classes, self.training)
        else:
            pred_class_logits, pred_proposal_deltas = self.box_predictor(box_loc_feat, box_cls_feat)

        if self.contrastive_branch:
            box_cls_feat_contrast = self.encoder(box_cls_feat)  # feature after contrastive head
            outputs = FastRCNNContrastOutputs(
                self.box2box_transform,
                pred_class_logits,
                pred_proposal_deltas,
                proposals,
                self.smooth_l1_beta,
                box_cls_feat_contrast,
                self.criterion,
                self.contrast_loss_weight,
                self.fg_proposals_only,
                self.cl_head_only,
            )
        else:
            outputs = FastRCNNOutputs(
                self.box2box_transform,
                pred_class_logits,  # cls_logits and box_deltas returned from OutputLayer
                pred_proposal_deltas,
                proposals,
                self.smooth_l1_beta,
            )

        if self.training:
            return outputs.losses()
        else:
            pred_instances, _ = outputs.inference(
                self.test_score_thresh, self.test_nms_thresh, self.test_detections_per_img
            )
            return pred_instances


@ROI_HEADS_REGISTRY.register()
class ContrastiveROIHeads(StandardROIHeads):
    def __init__(self, cfg, input_shape):
        super().__init__(cfg, input_shape)
        # fmt: on
        self.fc_dim               = cfg.MODEL.ROI_BOX_HEAD.FC_DIM
        self.mlp_head_dim         = cfg.MODEL.ROI_BOX_HEAD.CONTRASTIVE_BRANCH.MLP_FEATURE_DIM
        self.temperature          = cfg.MODEL.ROI_BOX_HEAD.CONTRASTIVE_BRANCH.TEMPERATURE
        self.contrast_loss_weight = cfg.MODEL.ROI_BOX_HEAD.CONTRASTIVE_BRANCH.LOSS_WEIGHT
        self.box_reg_weight       = cfg.MODEL.ROI_BOX_HEAD.BOX_REG_WEIGHT
        self.weight_decay         = cfg.MODEL.ROI_BOX_HEAD.CONTRASTIVE_BRANCH.DECAY.ENABLED
        self.decay_steps          = cfg.MODEL.ROI_BOX_HEAD.CONTRASTIVE_BRANCH.DECAY.STEPS
        self.decay_rate           = cfg.MODEL.ROI_BOX_HEAD.CONTRASTIVE_BRANCH.DECAY.RATE

        self.num_classes          = cfg.MODEL.ROI_HEADS.NUM_CLASSES

        self.loss_version         = cfg.MODEL.ROI_BOX_HEAD.CONTRASTIVE_BRANCH.LOSS_VERSION
        self.contrast_iou_thres   = cfg.MODEL.ROI_BOX_HEAD.CONTRASTIVE_BRANCH.IOU_THRESHOLD
        self.reweight_func        = cfg.MODEL.ROI_BOX_HEAD.CONTRASTIVE_BRANCH.REWEIGHT_FUNC

        self.cl_head_only         = cfg.MODEL.ROI_BOX_HEAD.CONTRASTIVE_BRANCH.HEAD_ONLY
        # fmt: off

        self.encoder = ContrastiveHead(self.fc_dim, self.mlp_head_dim)
        if self.loss_version == 'V1':
            self.criterion = SupConLoss(self.temperature, self.contrast_iou_thres, self.reweight_func)
        elif self.loss_version == 'V2':
            self.criterion = SupConLossV2(self.temperature, self.contrast_iou_thres)
        self.criterion.num_classes = self.num_classes  # to be used in protype version



    def _forward_box(self, features, proposals):
        log = {}
        box_features = self.box_pooler(features, [x.proposal_boxes for x in proposals])
        box_features = self.box_head(box_features)  # [None, FC_DIM]
        pred_class_logits, pred_proposal_deltas = self.box_predictor(box_features)
        box_features_contrast = self.encoder(box_features)
        del box_features

        if self.weight_decay:
            storage = get_event_storage()
            if int(storage.iter) in self.decay_steps:
                self.contrast_loss_weight *= self.decay_rate

        outputs = FastRCNNContrastOutputs(
            self.box2box_transform,
            pred_class_logits,
            pred_proposal_deltas,
            proposals,
            self.smooth_l1_beta,
            box_features_contrast,
            self.criterion,
            self.contrast_loss_weight,
            self.box_reg_weight,
            self.cl_head_only,
        )
        if self.training:
            return outputs.losses(), log
        else:
            pred_instances, _ = outputs.inference(
                self.test_score_thresh, self.test_nms_thresh, self.test_detections_per_img
            )
            return pred_instances, log


@ROI_HEADS_REGISTRY.register()
class ContrastiveROIHeadsWithStorage(StandardROIHeads):
    def __init__(self, cfg, input_shape):
        super().__init__(cfg, input_shape)
        # fmt: on
        self.fc_dim               = cfg.MODEL.ROI_BOX_HEAD.FC_DIM
        self.mlp_head_dim         = cfg.MODEL.ROI_BOX_HEAD.CONTRASTIVE_BRANCH.MLP_FEATURE_DIM
        self.temperature          = cfg.MODEL.ROI_BOX_HEAD.CONTRASTIVE_BRANCH.TEMPERATURE
        self.contrast_loss_weight = cfg.MODEL.ROI_BOX_HEAD.CONTRASTIVE_BRANCH.LOSS_WEIGHT
        self.box_reg_weight       = cfg.MODEL.ROI_BOX_HEAD.BOX_REG_WEIGHT
        self.weight_decay         = cfg.MODEL.ROI_BOX_HEAD.CONTRASTIVE_BRANCH.DECAY.ENABLED
        self.decay_steps          = cfg.MODEL.ROI_BOX_HEAD.CONTRASTIVE_BRANCH.DECAY.STEPS
        self.decay_rate           = cfg.MODEL.ROI_BOX_HEAD.CONTRASTIVE_BRANCH.DECAY.RATE

        self.num_classes          = cfg.MODEL.ROI_HEADS.NUM_CLASSES

        self.contrast_iou_thres   = cfg.MODEL.ROI_BOX_HEAD.CONTRASTIVE_BRANCH.IOU_THRESHOLD
        self.reweight_func        = cfg.MODEL.ROI_BOX_HEAD.CONTRASTIVE_BRANCH.REWEIGHT_FUNC

        self.use_storage          = cfg.MODEL.ROI_BOX_HEAD.CONTRASTIVE_BRANCH.STORAGE.ENABLED
        self.queue_size           = cfg.MODEL.MOCO.QUEUE_SIZE
        self.storage_start_iter   = cfg.MODEL.ROI_BOX_HEAD.CONTRASTIVE_BRANCH.STORAGE.START
        self.storage_threshold    = cfg.MODEL.ROI_BOX_HEAD.CONTRASTIVE_BRANCH.STORAGE.IOU_THRESHOLD
        # fmt: off

        # momentum encoding queue
        self.register_buffer('queue', torch.randn(self.queue_size, self.mlp_head_dim))
        self.register_buffer('queue_label', torch.empty(self.queue_size).fill_(-1).long())
        self.register_buffer("queue_ptr", torch.zeros(1, dtype=torch.long))

        self.encoder = ContrastiveHead(self.fc_dim, self.mlp_head_dim)
        self.criterion = SupConLossWithStorage(self.temperature, self.contrast_iou_thres)
        self.criterion.num_classes = self.num_classes  # to be used in protype version

    def _forward_box(self, features, proposals):
        box_features = self.box_pooler(features, [x.proposal_boxes for x in proposals])
        box_features = self.box_head(box_features)  # [None, FC_DIM]
        pred_class_logits, pred_proposal_deltas = self.box_predictor(box_features)
        box_features_contrast = self.encoder(box_features)
        del box_features

        if self.use_storage and self.training:
            event = get_event_storage()
            if int(event.iter) >= self.storage_start_iter:
                iou = cat([p.iou for p in proposals])
                label = cat([p.gt_classes for p in proposals], dim=0)
                idx = (iou >= self.storage_threshold).long()
                self._dequeue_and_enqueue(box_features_contrast, label, idx)

        if self.weight_decay:
            storage = get_event_storage()
            if int(storage.iter) in self.decay_steps:
                self.contrast_loss_weight *= self.decay_rate

        outputs = ContrastOutputsWithStorage(
            self.box2box_transform,
            pred_class_logits,
            pred_proposal_deltas,
            proposals,
            self.smooth_l1_beta,
            box_features_contrast,
            self.criterion,
            self.contrast_loss_weight,
            self.queue,
            self.queue_label,
            self.box_reg_weight,
        )
        if self.training:
            return outputs.losses()
        else:
            pred_instances, _ = outputs.inference(
                self.test_score_thresh, self.test_nms_thresh, self.test_detections_per_img
            )
            return pred_instances

    @torch.no_grad()
    def _dequeue_and_enqueue(self, key, label, idx):
        keys = select_all_gather(key, idx)
        labels = select_all_gather(label, idx)

        batch_size = keys.shape[0]

        ptr = int(self.queue_ptr)
        if ptr + batch_size <= self.queue.shape[0]:
            self.queue[ptr:ptr + batch_size] = keys
            self.queue_label[ptr:ptr + batch_size] = labels
        else:
            rem = self.queue.shape[1] - ptr
            self.queue[ptr:ptr + rem] = keys[:rem, :]
            self.queue_label[ptr:ptr + rem] = labels[:rem]

        ptr += batch_size
        if ptr >= self.queue.shape[0]:
            ptr = 0
        self.queue_ptr[0] = ptr


@ROI_HEADS_REGISTRY.register()
class ContrastiveROIHeadsWithPrototype(StandardROIHeads):
    def __init__(self, cfg, input_shape):
        super().__init__(cfg, input_shape)
        # fmt: on
        self.temperature          = cfg.MODEL.ROI_BOX_HEAD.CONTRASTIVE_BRANCH.TEMPERATURE
        self.contrast_loss_weight = cfg.MODEL.ROI_BOX_HEAD.CONTRASTIVE_BRANCH.LOSS_WEIGHT
        self.box_reg_weight       = cfg.MODEL.ROI_BOX_HEAD.BOX_REG_WEIGHT
        self.box_cls_weight       = cfg.MODEL.ROI_BOX_HEAD.BOX_CLS_WEIGHT
        self.weight_decay         = cfg.MODEL.ROI_BOX_HEAD.CONTRASTIVE_BRANCH.DECAY.ENABLED
        self.decay_steps          = cfg.MODEL.ROI_BOX_HEAD.CONTRASTIVE_BRANCH.DECAY.STEPS
        self.decay_rate           = cfg.MODEL.ROI_BOX_HEAD.CONTRASTIVE_BRANCH.DECAY.RATE

        self.num_classes          = cfg.MODEL.ROI_HEADS.NUM_CLASSES

        self.prototype_dataset    = cfg.MODEL.ROI_BOX_HEAD.CONTRASTIVE_BRANCH.PROTOTYPE.DATASET
        self.prototype_path       = cfg.MODEL.ROI_BOX_HEAD.CONTRASTIVE_BRANCH.PROTOTYPE.PATH
        # fmt: off

        # self.encoder = ContrastiveHead(self.fc_dim, self.mlp_head_dim)

        prototype_tensor = torch.load(self.prototype_path)  # [num_classes+1, 1024]
        prototype_tensor = prototype_tensor[:-1, :]  # [num_classes, 1024]
        if self.prototype_dataset == 'PASCAL VOC':
            assert prototype_tensor.shape == (15, 1024)
            prototype_label = torch.arange(15)
        else:
            raise(NotImplementedError, 'prototype not implemented for non-VOC dataset')
        self.register_buffer('prototype', prototype_tensor)
        self.register_buffer('prototype_label', prototype_label)

        self.criterion = SupConLossWithPrototype(self.temperature)
        self.criterion.num_classes = self.num_classes

    def _forward_box(self, features, proposals):
        box_features = self.box_pooler(features, [x.proposal_boxes for x in proposals])
        box_features = self.box_head(box_features)  # [None, FC_DIM]
        pred_class_logits, pred_proposal_deltas = self.box_predictor(box_features)

        box_features_normalized = F.normalize(box_features)
        del box_features

        if self.weight_decay:
            storage = get_event_storage()
            if int(storage.iter) in self.decay_steps:
                self.contrast_loss_weight *= self.decay_rate

        outputs = ContrastWithPrototypeOutputs(
            self.box2box_transform,
            pred_class_logits,
            pred_proposal_deltas,
            proposals,
            self.smooth_l1_beta,
            box_features_normalized,
            self.prototype,
            self.prototype_label,
            self.criterion,
            self.contrast_loss_weight,
            self.box_reg_weight,
            self.box_cls_weight,
        )
        if self.training:
            return outputs.losses()
        else:
            pred_instances, _ = outputs.inference(
                self.test_score_thresh, self.test_nms_thresh, self.test_detections_per_img
            )
            return pred_instances


@ROI_HEADS_REGISTRY.register()
class ContrastiveROIHeadsPrototypeWithMLP(ContrastiveROIHeadsWithPrototype):
    def __init__(self, cfg, input_shape):
        super().__init__(cfg, input_shape)
        # fmt: on
        self.fc_dim                      =  cfg.MODEL.ROI_BOX_HEAD.FC_DIM
        self.mlp_head_dim                =  cfg.MODEL.ROI_BOX_HEAD.CONTRASTIVE_BRANCH.MLP_FEATURE_DIM
        self.temperature                 =  cfg.MODEL.ROI_BOX_HEAD.CONTRASTIVE_BRANCH.TEMPERATURE

        self.box_reg_weight              =  cfg.MODEL.ROI_BOX_HEAD.BOX_REG_WEIGHT
        self.box_cls_weight              =  cfg.MODEL.ROI_BOX_HEAD.BOX_CLS_WEIGHT

        self.contrast_loss_weight        =  cfg.MODEL.ROI_BOX_HEAD.CONTRASTIVE_BRANCH.LOSS_WEIGHT
        self.weight_decay                =  cfg.MODEL.ROI_BOX_HEAD.CONTRASTIVE_BRANCH.DECAY.ENABLED
        self.decay_steps                 =  cfg.MODEL.ROI_BOX_HEAD.CONTRASTIVE_BRANCH.DECAY.STEPS
        self.decay_rate                  =  cfg.MODEL.ROI_BOX_HEAD.CONTRASTIVE_BRANCH.DECAY.RATE

        self.num_classes                 =  cfg.MODEL.ROI_HEADS.NUM_CLASSES

        self.prototype_dataset           =  cfg.MODEL.ROI_BOX_HEAD.CONTRASTIVE_BRANCH.PROTOTYPE.DATASET
        self.prototype_path              =  cfg.MODEL.ROI_BOX_HEAD.CONTRASTIVE_BRANCH.PROTOTYPE.PATH
        self.disable_prototype_mlp_grad  =  cfg.MODEL.ROI_BOX_HEAD.CONTRASTIVE_BRANCH.PROTOTYPE.DISABLE_PROTOTYPE_GRAD
        # fmt: off

        # mlp head, return L-2 normalized features
        self.encoder = ContrastiveHead(self.fc_dim, self.mlp_head_dim)

        # prototype obtained from base training
        prototype_tensor = torch.load(self.prototype_path)  # [num_classes+1, 1024]
        prototype_tensor = prototype_tensor[:-1, :]  # [num_classes, 1024]
        if self.prototype_dataset == 'PASCAL VOC':
            assert prototype_tensor.shape == (15, 1024)
            prototype_label = torch.arange(15)
        else:
            raise(NotImplementedError, 'prototype not implemented for non-VOC dataset')
        self.register_buffer('prototype', prototype_tensor)
        self.register_buffer('prototype_label', prototype_label)

        # Supervised Contrastive Loss With Prototype
        self.criterion = SupConLossWithPrototype(self.temperature)
        self.criterion.num_classes = self.num_classes

    def _forward_box(self, features, proposals):
        box_features = self.box_pooler(features, [x.proposal_boxes for x in proposals])
        box_features = self.box_head(box_features)  # [None, FC_DIM]
        pred_class_logits, pred_proposal_deltas = self.box_predictor(box_features)

        box_features = F.normalize(box_features)
        box_features_enc = self.encoder(box_features)
        del box_features

        if self.disable_prototype_mlp_grad:
            with torch.no_grad():
                proto_features_enc = self.encoder(self.prototype)
        else:
            proto_features_enc = self.encoder(self.prototype)

        if self.weight_decay:
            storage = get_event_storage()
            if int(storage.iter) in self.decay_steps:
                self.contrast_loss_weight *= self.decay_rate

        outputs = ContrastWithPrototypeOutputs(
            self.box2box_transform,
            pred_class_logits,
            pred_proposal_deltas,
            proposals,
            self.smooth_l1_beta,
            box_features_enc,
            proto_features_enc,
            self.prototype_label,
            self.criterion,
            self.contrast_loss_weight,
            self.box_reg_weight,
            self.box_cls_weight,
        )
        if self.training:
            return outputs.losses()
        else:
            pred_instances, _ = outputs.inference(
                self.test_score_thresh, self.test_nms_thresh, self.test_detections_per_img
            )
            return pred_instances<|MERGE_RESOLUTION|>--- conflicted
+++ resolved
@@ -498,19 +498,11 @@
         if self.training:
             # FastRCNNOutputs.losses()
             # {'loss_cls':, 'loss_box_reg':}
-<<<<<<< HEAD
             losses = self._forward_box(features_list, proposals)  # get losses from fast_rcnn.py::FastRCNNOutputs
             return proposals, losses, log  # return to rcnn.py line 201
         else:
             pred_instances = self._forward_box(features_list, proposals)
             return pred_instances, {} ,log
-=======
-            losses, log = self._forward_box(features_list, proposals)  # get losses from fast_rcnn.py::FastRCNNOutputs
-            return proposals, losses, log  # return to rcnn.py line 201
-        else:
-            pred_instances, log = self._forward_box(features_list, proposals)
-            return pred_instances, {}, log
->>>>>>> cb7128f6
 
     def _forward_box(self, features, proposals):
         """
